<script setup lang="ts">
import { ref, watch } from 'vue'
import { useSpeechSynthesis } from '@vueuse/core'

<<<<<<< HEAD
const voices = ref<SpeechSynthesisVoice[]>([])
const voice = ref()
const text = ref('Hello, everyone! Good morning!')

const speech = useSpeechSynthesis(text, {
  voice,
=======
const voice = ref<SpeechSynthesisVoice>({ lang: 'en-US' } as SpeechSynthesisVoice)
const text = ref('Hello, everyone! Good morning!')

const speech = useSpeechSynthesis(text, {
  lang: voice.value.lang,
>>>>>>> 3e1e0989
})

let synth: SpeechSynthesis

<<<<<<< HEAD
if (speech.isSupported.value) {
=======
const voices = ref<SpeechSynthesisVoice[]>([])

watch(voice, (newVoice) => {
  speech.utterance.value.voice = newVoice
})

if (speech.isSupported) {
>>>>>>> 3e1e0989
  // load at last
  setTimeout(() => {
    synth = window.speechSynthesis
    voices.value = synth.getVoices()
    voice.value = voices.value[0]
  })
}

const play = () => {
  if (speech.status.value === 'pause') {
    console.log('resume')
    window.speechSynthesis.resume()
  }
  else {
    speech.speak()
  }
}

const pause = () => {
  window.speechSynthesis.pause()
}

const stop = () => {
  window.speechSynthesis.cancel()
}
</script>

<template>
  <div>
    <div v-if="!speech.isSupported.value">
      Your browser does not support SpeechSynthesis API,
      <a
        href="https://caniuse.com/mdn-api_speechsynthesis"
        target="_blank"
      >more details</a>
    </div>
    <div v-else>
      <label class="font-bold mr-2">Spoken Text</label>
      <input v-model="text" class="!inline-block" type="text">

      <br>
      <label class="font-bold mr-2">Language</label>
      <div bg="$vp-c-bg" border="$vp-c-divider-light 1" inline-flex items-center relative rounded>
        <i i-carbon-language absolute left-2 opacity-80 pointer-events-none />
        <select v-model="voice" px-8 border-0 bg-transparent h-9 rounded appearance-none>
<<<<<<< HEAD
          <option bg="$vp-c-bg" disabled>
=======
          <option bg="$vt-c-bg" disabled>
>>>>>>> 3e1e0989
            Select Language
          </option>
          <option
            v-for="(voice, i) in voices"
            :key="i"
<<<<<<< HEAD
            bg="$vp-c-bg"
=======
            bg="$vt-c-bg"
>>>>>>> 3e1e0989
            :value="voice"
          >
            {{ `${voice.name} (${voice.lang})` }}
          </option>
        </select>
        <i i-carbon-chevron-down absolute right-2 opacity-80 pointer-events-none />
      </div>

      <div class="mt-2">
        <button
          :disabled="speech.isPlaying.value"
          @click="play"
        >
          {{ speech.status.value === 'pause' ? 'Resume' : 'Speak' }}
        </button>
        <button :disabled="!speech.isPlaying.value" class="orange" @click="pause">
          Pause
        </button>
        <button :disabled="!speech.isPlaying.value" class="red" @click="stop">
          Stop
        </button>
      </div>
    </div>
  </div>
</template><|MERGE_RESOLUTION|>--- conflicted
+++ resolved
@@ -2,27 +2,15 @@
 import { ref, watch } from 'vue'
 import { useSpeechSynthesis } from '@vueuse/core'
 
-<<<<<<< HEAD
-const voices = ref<SpeechSynthesisVoice[]>([])
-const voice = ref()
-const text = ref('Hello, everyone! Good morning!')
-
-const speech = useSpeechSynthesis(text, {
-  voice,
-=======
 const voice = ref<SpeechSynthesisVoice>({ lang: 'en-US' } as SpeechSynthesisVoice)
 const text = ref('Hello, everyone! Good morning!')
 
 const speech = useSpeechSynthesis(text, {
   lang: voice.value.lang,
->>>>>>> 3e1e0989
 })
 
 let synth: SpeechSynthesis
 
-<<<<<<< HEAD
-if (speech.isSupported.value) {
-=======
 const voices = ref<SpeechSynthesisVoice[]>([])
 
 watch(voice, (newVoice) => {
@@ -30,7 +18,6 @@
 })
 
 if (speech.isSupported) {
->>>>>>> 3e1e0989
   // load at last
   setTimeout(() => {
     synth = window.speechSynthesis
@@ -60,7 +47,7 @@
 
 <template>
   <div>
-    <div v-if="!speech.isSupported.value">
+    <div v-if="!speech.isSupported">
       Your browser does not support SpeechSynthesis API,
       <a
         href="https://caniuse.com/mdn-api_speechsynthesis"
@@ -76,21 +63,13 @@
       <div bg="$vp-c-bg" border="$vp-c-divider-light 1" inline-flex items-center relative rounded>
         <i i-carbon-language absolute left-2 opacity-80 pointer-events-none />
         <select v-model="voice" px-8 border-0 bg-transparent h-9 rounded appearance-none>
-<<<<<<< HEAD
           <option bg="$vp-c-bg" disabled>
-=======
-          <option bg="$vt-c-bg" disabled>
->>>>>>> 3e1e0989
             Select Language
           </option>
           <option
             v-for="(voice, i) in voices"
             :key="i"
-<<<<<<< HEAD
             bg="$vp-c-bg"
-=======
-            bg="$vt-c-bg"
->>>>>>> 3e1e0989
             :value="voice"
           >
             {{ `${voice.name} (${voice.lang})` }}
